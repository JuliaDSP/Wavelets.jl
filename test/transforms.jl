--- conflicted
+++ resolved
@@ -211,17 +211,6 @@
     @test_throws EE wavelet("db2", "ppppp")
 end
 
-# continuous 1-d; different scalings should lead to different sizes, different boundary condtions shouldn't
-<<<<<<< HEAD
-for boundary = (WT.DEFAULT_BOUNDARY, WT.padded, WT.NaivePer)
-    for s=1:2:8
-        for wfc in (wavelet(WT.morl,s,boundary), wavelet(WT.dog0,s,boundary), wavelet(WT.paul4,s,boundary))
-            xc = rand(Float64,13)
-            yc = cwt(xc,wfc)
-            @test Array{ComplexF64,2}==typeof(yc) && size(yc) == (floor(Int64,log2(length(xc))*s)+1,13)
-        end
-    end
-end
 
 # 2-d
 sett = ((n,n),wf,L)
@@ -264,7 +253,7 @@
 y = copy(x)
 @test dwt!(x, wt) ≈ dwt(y, wt)
 
-=======
+# continuous 1-d; different scalings should lead to different sizes, different boundary condtions shouldn't
 @testset "Continuous Wavelet Transform" begin
     for xSize = (13, 16)
         for boundary = (WT.DEFAULT_BOUNDARY, WT.padded, WT.NaivePer)
@@ -290,7 +279,6 @@
 # TODO: test actual values
 #       test averaging types
 #            various extra dimensions
->>>>>>> 828b9e0e
 
 
 @testset "WPT" begin
